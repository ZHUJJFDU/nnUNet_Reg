#    Copyright 2020 Division of Medical Image Computing, German Cancer Research Center (DKFZ), Heidelberg, Germany
#
#    Licensed under the Apache License, Version 2.0 (the "License");
#    you may not use this file except in compliance with the License.
#    You may obtain a copy of the License at
#
#        http://www.apache.org/licenses/LICENSE-2.0
#
#    Unless required by applicable law or agreed to in writing, software
#    distributed under the License is distributed on an "AS IS" BASIS,
#    WITHOUT WARRANTIES OR CONDITIONS OF ANY KIND, either express or implied.
#    See the License for the specific language governing permissions and
#    limitations under the License.

from collections import OrderedDict
from batchgenerators.augmentations.utils import resize_segmentation
from nnunet.configuration import default_num_threads, RESAMPLING_SEPARATE_Z_ANISO_THRESHOLD
from nnunet.preprocessing.cropping import get_case_identifier_from_npz, ImageCropper
from skimage.transform import resize
from scipy.ndimage.interpolation import map_coordinates
import numpy as np
from batchgenerators.utilities.file_and_folder_operations import *
from multiprocessing.pool import Pool


def get_do_separate_z(spacing, anisotropy_threshold=RESAMPLING_SEPARATE_Z_ANISO_THRESHOLD):
    do_separate_z = (np.max(spacing) / np.min(spacing)) > anisotropy_threshold
    return do_separate_z


def get_lowres_axis(new_spacing):
    axis = np.where(max(new_spacing) / np.array(new_spacing) == 1)[0]  # find which axis is anisotropic
    return axis


def resample_patient(data, seg, original_spacing, target_spacing, order_data=3, order_seg=0, force_separate_z=False,
                     cval_data=0, cval_seg=-1, order_z_data=0, order_z_seg=0,
                     separate_z_anisotropy_threshold=RESAMPLING_SEPARATE_Z_ANISO_THRESHOLD):
    """
    :param cval_seg:
    :param cval_data:
    :param data:
    :param seg:
    :param original_spacing:
    :param target_spacing:
    :param order_data:
    :param order_seg:
    :param force_separate_z: if None then we dynamically decide how to resample along z, if True/False then always
    /never resample along z separately
    :param order_z_seg: only applies if do_separate_z is True
    :param order_z_data: only applies if do_separate_z is True
    :param separate_z_anisotropy_threshold: if max_spacing > separate_z_anisotropy_threshold * min_spacing (per axis)
    then resample along lowres axis with order_z_data/order_z_seg instead of order_data/order_seg

    :return:
    """
    assert not ((data is None) and (seg is None))
    if data is not None:
        assert len(data.shape) == 4, "data must be c x y z"
    if seg is not None:
        assert len(seg.shape) == 4, "seg must be c x y z"

    if data is not None:
        shape = np.array(data[0].shape)
    else:
        shape = np.array(seg[0].shape)
    new_shape = np.round(((np.array(original_spacing) / np.array(target_spacing)).astype(float) * shape)).astype(int)

    if force_separate_z is not None:
        do_separate_z = force_separate_z
        if force_separate_z:
            axis = get_lowres_axis(original_spacing)
        else:
            axis = None
    else:
        if get_do_separate_z(original_spacing, separate_z_anisotropy_threshold):
            do_separate_z = True
            axis = get_lowres_axis(original_spacing)
        elif get_do_separate_z(target_spacing, separate_z_anisotropy_threshold):
            do_separate_z = True
            axis = get_lowres_axis(target_spacing)
        else:
            do_separate_z = False
            axis = None

    if axis is not None:
        if len(axis) == 3:
            # every axis has the spacing
            axis = (0, )
        elif len(axis) == 2:
            print("WARNING: axis has len 2, axis: %s, spacing: %s, target_spacing: %s" % (str(axis), original_spacing, target_spacing))
            do_separate_z = False
        else:
            pass

    if data is not None:
        data_reshaped = resample_data_or_seg(data, new_shape, False, axis, order_data, do_separate_z, cval=cval_data,
                                             order_z=order_z_data)
    else:
        data_reshaped = None
    if seg is not None:
        seg_reshaped = resample_data_or_seg(seg, new_shape, True, axis, order_seg, do_separate_z, cval=cval_seg,
                                            order_z=order_z_seg)
    else:
        seg_reshaped = None
    return data_reshaped, seg_reshaped


def resample_data_or_seg(data, new_shape, is_seg, axis=None, order=3, do_separate_z=False, cval=0, order_z=0):
    """
    separate_z=True will resample with order 0 along z
    :param data:
    :param new_shape:
    :param is_seg:
    :param axis:
    :param order:
    :param do_separate_z:
    :param cval:
    :param order_z: only applies if do_separate_z is True
    :return:
    """
    assert len(data.shape) == 4, "data must be (c, x, y, z)"
    if is_seg:
        resize_fn = resize_segmentation
        kwargs = OrderedDict()
    else:
        resize_fn = resize
        kwargs = {'mode': 'edge', 'anti_aliasing': False}
    dtype_data = data.dtype
    data = data.astype(float)
    shape = np.array(data[0].shape)
    new_shape = np.array(new_shape)
    if np.any(shape != new_shape):
        if do_separate_z:
            print("separate z, order in z is", order_z, "order inplane is", order)
            assert len(axis) == 1, "only one anisotropic axis supported"
            axis = axis[0]
            if axis == 0:
                new_shape_2d = new_shape[1:]
            elif axis == 1:
                new_shape_2d = new_shape[[0, 2]]
            else:
                new_shape_2d = new_shape[:-1]

            reshaped_final_data = []
            for c in range(data.shape[0]):
                reshaped_data = []
                for slice_id in range(shape[axis]):
                    if axis == 0:
                        reshaped_data.append(resize_fn(data[c, slice_id], new_shape_2d, order, cval=cval, **kwargs))
                    elif axis == 1:
                        reshaped_data.append(resize_fn(data[c, :, slice_id], new_shape_2d, order, cval=cval, **kwargs))
                    else:
                        reshaped_data.append(resize_fn(data[c, :, :, slice_id], new_shape_2d, order, cval=cval,
                                                       **kwargs))
                reshaped_data = np.stack(reshaped_data, axis)
                if shape[axis] != new_shape[axis]:

                    # The following few lines are blatantly copied and modified from sklearn's resize()
                    rows, cols, dim = new_shape[0], new_shape[1], new_shape[2]
                    orig_rows, orig_cols, orig_dim = reshaped_data.shape

                    row_scale = float(orig_rows) / rows
                    col_scale = float(orig_cols) / cols
                    dim_scale = float(orig_dim) / dim

                    map_rows, map_cols, map_dims = np.mgrid[:rows, :cols, :dim]
                    map_rows = row_scale * (map_rows + 0.5) - 0.5
                    map_cols = col_scale * (map_cols + 0.5) - 0.5
                    map_dims = dim_scale * (map_dims + 0.5) - 0.5

                    coord_map = np.array([map_rows, map_cols, map_dims])
                    if not is_seg or order_z == 0:
                        reshaped_final_data.append(map_coordinates(reshaped_data, coord_map, order=order_z, cval=cval,
                                                                   mode='nearest')[None])
                    else:
                        unique_labels = np.unique(reshaped_data)
                        reshaped = np.zeros(new_shape, dtype=dtype_data)

                        for i, cl in enumerate(unique_labels):
                            reshaped_multihot = np.round(
                                map_coordinates((reshaped_data == cl).astype(float), coord_map, order=order_z,
                                                cval=cval, mode='nearest'))
                            reshaped[reshaped_multihot > 0.5] = cl
                        reshaped_final_data.append(reshaped[None])
                else:
                    reshaped_final_data.append(reshaped_data[None])
            reshaped_final_data = np.vstack(reshaped_final_data)
        else:
            print("no separate z, order", order)
            reshaped = []
            for c in range(data.shape[0]):
                reshaped.append(resize_fn(data[c], new_shape, order, cval=cval, **kwargs)[None])
            reshaped_final_data = np.vstack(reshaped)
        return reshaped_final_data.astype(dtype_data)
    else:
        print("no resampling necessary")
        return data


class GenericPreprocessor(object):
    def __init__(self, normalization_scheme_per_modality, use_nonzero_mask, transpose_forward: (tuple, list), intensityproperties=None):
        """

        :param normalization_scheme_per_modality: dict {0:'nonCT'}
        :param use_nonzero_mask: {0:False}
        :param intensityproperties:
        """
        self.transpose_forward = transpose_forward
        self.intensityproperties = intensityproperties
        self.normalization_scheme_per_modality = normalization_scheme_per_modality
        self.use_nonzero_mask = use_nonzero_mask

        self.resample_separate_z_anisotropy_threshold = RESAMPLING_SEPARATE_Z_ANISO_THRESHOLD

    @staticmethod
    def load_cropped(cropped_output_dir, case_identifier):
        all_data = np.load(os.path.join(cropped_output_dir, "%s.npz" % case_identifier))['data']
        data = all_data[:-1].astype(np.float32)
        seg = all_data[-1:]
        with open(os.path.join(cropped_output_dir, "%s.pkl" % case_identifier), 'rb') as f:
            properties = pickle.load(f)
        return data, seg, properties

    def resample_and_normalize(self, data, target_spacing, properties, seg=None, force_separate_z=None):
        """
        data and seg must already have been transposed by transpose_forward. properties are the un-transposed values
        (spacing etc)
        :param data:
        :param target_spacing:
        :param properties:
        :param seg:
        :param force_separate_z:
        :return:
        """

        # target_spacing is already transposed, properties["original_spacing"] is not so we need to transpose it!
        # data, seg are already transposed. Double check this using the properties
        original_spacing_transposed = np.array(properties["original_spacing"])[self.transpose_forward]
        before = {
            'spacing': properties["original_spacing"],
            'spacing_transposed': original_spacing_transposed,
            'data.shape (data is transposed)': data.shape
        }

        # remove nans
        data[np.isnan(data)] = 0

        data, seg = resample_patient(data, seg, np.array(original_spacing_transposed), target_spacing, 3, 1,
                                     force_separate_z=force_separate_z, order_z_data=0, order_z_seg=0,
                                     separate_z_anisotropy_threshold=self.resample_separate_z_anisotropy_threshold)
        after = {
            'spacing': target_spacing,
            'data.shape (data is resampled)': data.shape
        }
        print("before:", before, "\nafter: ", after, "\n")

        if seg is not None:  # hippocampus 243 has one voxel with -2 as label. wtf?
            seg[seg < -1] = 0

        properties["size_after_resampling"] = data[0].shape
        properties["spacing_after_resampling"] = target_spacing
        use_nonzero_mask = self.use_nonzero_mask

        assert len(self.normalization_scheme_per_modality) == len(data), "self.normalization_scheme_per_modality " \
                                                                         "must have as many entries as data has " \
                                                                         "modalities"
        assert len(self.use_nonzero_mask) == len(data), "self.use_nonzero_mask must have as many entries as data" \
                                                        " has modalities"

        for c in range(len(data)):
            scheme = self.normalization_scheme_per_modality[c]
            if scheme == "CT":
                # clip to lb and ub from train data foreground and use foreground mn and sd from training data
                assert self.intensityproperties is not None, "ERROR: if there is a CT then we need intensity properties"
                mean_intensity = self.intensityproperties[c]['mean']
                std_intensity = self.intensityproperties[c]['sd']
                lower_bound = self.intensityproperties[c]['percentile_00_5']
                upper_bound = self.intensityproperties[c]['percentile_99_5']
                data[c] = np.clip(data[c], lower_bound, upper_bound)
                data[c] = (data[c] - mean_intensity) / std_intensity
                if use_nonzero_mask[c]:
                    data[c][seg[-1] < 0] = 0
            elif scheme == "CT2":
                # clip to lb and ub from train data foreground, use mn and sd form each case for normalization
                assert self.intensityproperties is not None, "ERROR: if there is a CT then we need intensity properties"
                lower_bound = self.intensityproperties[c]['percentile_00_5']
                upper_bound = self.intensityproperties[c]['percentile_99_5']
                mask = (data[c] > lower_bound) & (data[c] < upper_bound)
                data[c] = np.clip(data[c], lower_bound, upper_bound)
                mn = data[c][mask].mean()
                sd = data[c][mask].std()
                data[c] = (data[c] - mn) / sd
                if use_nonzero_mask[c]:
                    data[c][seg[-1] < 0] = 0
            else:
                if use_nonzero_mask[c]:
                    mask = seg[-1] >= 0
                else:
                    mask = np.ones(seg.shape[1:], dtype=bool)
                data[c][mask] = (data[c][mask] - data[c][mask].mean()) / (data[c][mask].std() + 1e-8)
                data[c][mask == 0] = 0
        return data, seg, properties

    def preprocess_test_case(self, data_files, target_spacing, seg_file=None, force_separate_z=None):
        data, seg, properties = ImageCropper.crop_from_list_of_files(data_files, seg_file)

        data = data.transpose((0, *[i + 1 for i in self.transpose_forward]))
        seg = seg.transpose((0, *[i + 1 for i in self.transpose_forward]))

        data, seg, properties = self.resample_and_normalize(data, target_spacing, properties, seg,
                                                            force_separate_z=force_separate_z)
        return data.astype(np.float32), seg, properties

    def _run_internal(self, target_spacing, case_identifier, output_folder_stage, cropped_output_dir, force_separate_z,
                      all_classes):
        data, seg, properties = self.load_cropped(cropped_output_dir, case_identifier)

        data = data.transpose((0, *[i + 1 for i in self.transpose_forward]))
        seg = seg.transpose((0, *[i + 1 for i in self.transpose_forward]))

        data, seg, properties = self.resample_and_normalize(data, target_spacing,
                                                            properties, seg, force_separate_z)

        all_data = np.vstack((data, seg)).astype(np.float32)

        # we need to find out where the classes are and sample some random locations
        # let's do 10.000 samples per class
        # seed this for reproducibility!
        num_samples = 10000
        min_percent_coverage = 0.01 # at least 1% of the class voxels need to be selected, otherwise it may be too sparse
        rndst = np.random.RandomState(1234)
        class_locs = {}
        for c in all_classes:
            all_locs = np.argwhere(all_data[-1] == c)
            if len(all_locs) == 0:
                class_locs[c] = []
                continue
            target_num_samples = min(num_samples, len(all_locs))
<<<<<<< HEAD
            target_num_samples = max(target_num_samples, int(np.ceil(len(all_locs) * min_percent_coverage)))
=======
            target_num_samples = max(target_num_samples, len(all_locs) * min_percent_coverage)
>>>>>>> a94486e5
            selected = all_locs[rndst.choice(len(all_locs), target_num_samples, replace=False)]
            class_locs[c] = selected
            print(c, target_num_samples)
        properties['class_locations'] = class_locs

        print("saving: ", os.path.join(output_folder_stage, "%s.npz" % case_identifier))
        np.savez_compressed(os.path.join(output_folder_stage, "%s.npz" % case_identifier),
                            data=all_data.astype(np.float32))
        with open(os.path.join(output_folder_stage, "%s.pkl" % case_identifier), 'wb') as f:
            pickle.dump(properties, f)

    def run(self, target_spacings, input_folder_with_cropped_npz, output_folder, data_identifier,
            num_threads=default_num_threads, force_separate_z=None):
        """

        :param target_spacings: list of lists [[1.25, 1.25, 5]]
        :param input_folder_with_cropped_npz: dim: c, x, y, z | npz_file['data'] np.savez_compressed(fname.npz, data=arr)
        :param output_folder:
        :param num_threads:
        :param force_separate_z: None
        :return:
        """
        print("Initializing to run preprocessing")
        print("npz folder:", input_folder_with_cropped_npz)
        print("output_folder:", output_folder)
        list_of_cropped_npz_files = subfiles(input_folder_with_cropped_npz, True, None, ".npz", True)
        maybe_mkdir_p(output_folder)
        num_stages = len(target_spacings)
        if not isinstance(num_threads, (list, tuple, np.ndarray)):
            num_threads = [num_threads] * num_stages

        assert len(num_threads) == num_stages

        # we need to know which classes are present in this dataset so that we can precompute where these classes are
        # located. This is needed for oversampling foreground
        all_classes = load_pickle(join(input_folder_with_cropped_npz, 'dataset_properties.pkl'))['all_classes']

        for i in range(num_stages):
            all_args = []
            output_folder_stage = os.path.join(output_folder, data_identifier + "_stage%d" % i)
            maybe_mkdir_p(output_folder_stage)
            spacing = target_spacings[i]
            for j, case in enumerate(list_of_cropped_npz_files):
                case_identifier = get_case_identifier_from_npz(case)
                args = spacing, case_identifier, output_folder_stage, input_folder_with_cropped_npz, force_separate_z, all_classes
                all_args.append(args)
            p = Pool(num_threads[i])
            p.starmap(self._run_internal, all_args)
            p.close()
            p.join()


class Preprocessor3DDifferentResampling(GenericPreprocessor):
    def resample_and_normalize(self, data, target_spacing, properties, seg=None, force_separate_z=None):
        """
        data and seg must already have been transposed by transpose_forward. properties are the un-transposed values
        (spacing etc)
        :param data:
        :param target_spacing:
        :param properties:
        :param seg:
        :param force_separate_z:
        :return:
        """

        # target_spacing is already transposed, properties["original_spacing"] is not so we need to transpose it!
        # data, seg are already transposed. Double check this using the properties
        original_spacing_transposed = np.array(properties["original_spacing"])[self.transpose_forward]
        before = {
            'spacing': properties["original_spacing"],
            'spacing_transposed': original_spacing_transposed,
            'data.shape (data is transposed)': data.shape
        }

        # remove nans
        data[np.isnan(data)] = 0

        data, seg = resample_patient(data, seg, np.array(original_spacing_transposed), target_spacing, 3, 1,
                                     force_separate_z=force_separate_z, order_z_data=3, order_z_seg=1,
                                     separate_z_anisotropy_threshold=self.resample_separate_z_anisotropy_threshold)
        after = {
            'spacing': target_spacing,
            'data.shape (data is resampled)': data.shape
        }
        print("before:", before, "\nafter: ", after, "\n")

        if seg is not None:  # hippocampus 243 has one voxel with -2 as label. wtf?
            seg[seg < -1] = 0

        properties["size_after_resampling"] = data[0].shape
        properties["spacing_after_resampling"] = target_spacing
        use_nonzero_mask = self.use_nonzero_mask

        assert len(self.normalization_scheme_per_modality) == len(data), "self.normalization_scheme_per_modality " \
                                                                         "must have as many entries as data has " \
                                                                         "modalities"
        assert len(self.use_nonzero_mask) == len(data), "self.use_nonzero_mask must have as many entries as data" \
                                                        " has modalities"

        for c in range(len(data)):
            scheme = self.normalization_scheme_per_modality[c]
            if scheme == "CT":
                # clip to lb and ub from train data foreground and use foreground mn and sd from training data
                assert self.intensityproperties is not None, "ERROR: if there is a CT then we need intensity properties"
                mean_intensity = self.intensityproperties[c]['mean']
                std_intensity = self.intensityproperties[c]['sd']
                lower_bound = self.intensityproperties[c]['percentile_00_5']
                upper_bound = self.intensityproperties[c]['percentile_99_5']
                data[c] = np.clip(data[c], lower_bound, upper_bound)
                data[c] = (data[c] - mean_intensity) / std_intensity
                if use_nonzero_mask[c]:
                    data[c][seg[-1] < 0] = 0
            elif scheme == "CT2":
                # clip to lb and ub from train data foreground, use mn and sd form each case for normalization
                assert self.intensityproperties is not None, "ERROR: if there is a CT then we need intensity properties"
                lower_bound = self.intensityproperties[c]['percentile_00_5']
                upper_bound = self.intensityproperties[c]['percentile_99_5']
                mask = (data[c] > lower_bound) & (data[c] < upper_bound)
                data[c] = np.clip(data[c], lower_bound, upper_bound)
                mn = data[c][mask].mean()
                sd = data[c][mask].std()
                data[c] = (data[c] - mn) / sd
                if use_nonzero_mask[c]:
                    data[c][seg[-1] < 0] = 0
            else:
                if use_nonzero_mask[c]:
                    mask = seg[-1] >= 0
                else:
                    mask = np.ones(seg.shape[1:], dtype=bool)
                data[c][mask] = (data[c][mask] - data[c][mask].mean()) / (data[c][mask].std() + 1e-8)
                data[c][mask == 0] = 0
        return data, seg, properties


class Preprocessor3DBetterResampling(GenericPreprocessor):
    """
    This preprocessor always uses force_separate_z=False. It does resampling to the target spacing with third
    order spline for data (just like GenericPreprocessor) and seg (unlike GenericPreprocessor). It never does separate
    resampling in z.
    """
    def resample_and_normalize(self, data, target_spacing, properties, seg=None, force_separate_z=False):
        """
        data and seg must already have been transposed by transpose_forward. properties are the un-transposed values
        (spacing etc)
        :param data:
        :param target_spacing:
        :param properties:
        :param seg:
        :param force_separate_z:
        :return:
        """
        if force_separate_z is not False:
            print("WARNING: Preprocessor3DBetterResampling always uses force_separate_z=False. "
                  "You specified %s. Your choice is overwritten" % str(force_separate_z))
            force_separate_z = False

        # be safe
        assert force_separate_z is False

        # target_spacing is already transposed, properties["original_spacing"] is not so we need to transpose it!
        # data, seg are already transposed. Double check this using the properties
        original_spacing_transposed = np.array(properties["original_spacing"])[self.transpose_forward]
        before = {
            'spacing': properties["original_spacing"],
            'spacing_transposed': original_spacing_transposed,
            'data.shape (data is transposed)': data.shape
        }

        # remove nans
        data[np.isnan(data)] = 0

        data, seg = resample_patient(data, seg, np.array(original_spacing_transposed), target_spacing, 3, 3,
                                     force_separate_z=force_separate_z, order_z_data=99999, order_z_seg=99999,
                                     separate_z_anisotropy_threshold=self.resample_separate_z_anisotropy_threshold)
        after = {
            'spacing': target_spacing,
            'data.shape (data is resampled)': data.shape
        }
        print("before:", before, "\nafter: ", after, "\n")

        if seg is not None:  # hippocampus 243 has one voxel with -2 as label. wtf?
            seg[seg < -1] = 0

        properties["size_after_resampling"] = data[0].shape
        properties["spacing_after_resampling"] = target_spacing
        use_nonzero_mask = self.use_nonzero_mask

        assert len(self.normalization_scheme_per_modality) == len(data), "self.normalization_scheme_per_modality " \
                                                                         "must have as many entries as data has " \
                                                                         "modalities"
        assert len(self.use_nonzero_mask) == len(data), "self.use_nonzero_mask must have as many entries as data" \
                                                        " has modalities"

        for c in range(len(data)):
            scheme = self.normalization_scheme_per_modality[c]
            if scheme == "CT":
                # clip to lb and ub from train data foreground and use foreground mn and sd from training data
                assert self.intensityproperties is not None, "ERROR: if there is a CT then we need intensity properties"
                mean_intensity = self.intensityproperties[c]['mean']
                std_intensity = self.intensityproperties[c]['sd']
                lower_bound = self.intensityproperties[c]['percentile_00_5']
                upper_bound = self.intensityproperties[c]['percentile_99_5']
                data[c] = np.clip(data[c], lower_bound, upper_bound)
                data[c] = (data[c] - mean_intensity) / std_intensity
                if use_nonzero_mask[c]:
                    data[c][seg[-1] < 0] = 0
            elif scheme == "CT2":
                # clip to lb and ub from train data foreground, use mn and sd form each case for normalization
                assert self.intensityproperties is not None, "ERROR: if there is a CT then we need intensity properties"
                lower_bound = self.intensityproperties[c]['percentile_00_5']
                upper_bound = self.intensityproperties[c]['percentile_99_5']
                mask = (data[c] > lower_bound) & (data[c] < upper_bound)
                data[c] = np.clip(data[c], lower_bound, upper_bound)
                mn = data[c][mask].mean()
                sd = data[c][mask].std()
                data[c] = (data[c] - mn) / sd
                if use_nonzero_mask[c]:
                    data[c][seg[-1] < 0] = 0
            else:
                if use_nonzero_mask[c]:
                    mask = seg[-1] >= 0
                else:
                    mask = np.ones(seg.shape[1:], dtype=bool)
                data[c][mask] = (data[c][mask] - data[c][mask].mean()) / (data[c][mask].std() + 1e-8)
                data[c][mask == 0] = 0
        return data, seg, properties


class PreprocessorFor2D(GenericPreprocessor):
    def __init__(self, normalization_scheme_per_modality, use_nonzero_mask, transpose_forward: (tuple, list), intensityproperties=None):
        super(PreprocessorFor2D, self).__init__(normalization_scheme_per_modality, use_nonzero_mask,
                                                transpose_forward, intensityproperties)

    def run(self, target_spacings, input_folder_with_cropped_npz, output_folder, data_identifier,
            num_threads=default_num_threads, force_separate_z=None):
        print("Initializing to run preprocessing")
        print("npz folder:", input_folder_with_cropped_npz)
        print("output_folder:", output_folder)
        list_of_cropped_npz_files = subfiles(input_folder_with_cropped_npz, True, None, ".npz", True)
        assert len(list_of_cropped_npz_files) != 0, "set list of files first"
        maybe_mkdir_p(output_folder)
        all_args = []
        num_stages = len(target_spacings)

        # we need to know which classes are present in this dataset so that we can precompute where these classes are
        # located. This is needed for oversampling foreground
        all_classes = load_pickle(join(input_folder_with_cropped_npz, 'dataset_properties.pkl'))['all_classes']

        for i in range(num_stages):
            output_folder_stage = os.path.join(output_folder, data_identifier + "_stage%d" % i)
            maybe_mkdir_p(output_folder_stage)
            spacing = target_spacings[i]
            for j, case in enumerate(list_of_cropped_npz_files):
                case_identifier = get_case_identifier_from_npz(case)
                args = spacing, case_identifier, output_folder_stage, input_folder_with_cropped_npz, force_separate_z, all_classes
                all_args.append(args)
        p = Pool(num_threads)
        p.starmap(self._run_internal, all_args)
        p.close()
        p.join()

    def resample_and_normalize(self, data, target_spacing, properties, seg=None, force_separate_z=None):
        original_spacing_transposed = np.array(properties["original_spacing"])[self.transpose_forward]
        before = {
            'spacing': properties["original_spacing"],
            'spacing_transposed': original_spacing_transposed,
            'data.shape (data is transposed)': data.shape
        }
        target_spacing[0] = original_spacing_transposed[0]
        data, seg = resample_patient(data, seg, np.array(original_spacing_transposed), target_spacing, 3, 1,
                                     force_separate_z=force_separate_z, order_z_data=0, order_z_seg=0,
                                     separate_z_anisotropy_threshold=self.resample_separate_z_anisotropy_threshold)
        after = {
            'spacing': target_spacing,
            'data.shape (data is resampled)': data.shape
        }
        print("before:", before, "\nafter: ", after, "\n")

        if seg is not None:  # hippocampus 243 has one voxel with -2 as label. wtf?
            seg[seg < -1] = 0

        properties["size_after_resampling"] = data[0].shape
        properties["spacing_after_resampling"] = target_spacing
        use_nonzero_mask = self.use_nonzero_mask

        assert len(self.normalization_scheme_per_modality) == len(data), "self.normalization_scheme_per_modality " \
                                                                         "must have as many entries as data has " \
                                                                         "modalities"
        assert len(self.use_nonzero_mask) == len(data), "self.use_nonzero_mask must have as many entries as data" \
                                                        " has modalities"

        print("normalization...")

        for c in range(len(data)):
            scheme = self.normalization_scheme_per_modality[c]
            if scheme == "CT":
                # clip to lb and ub from train data foreground and use foreground mn and sd from training data
                assert self.intensityproperties is not None, "ERROR: if there is a CT then we need intensity properties"
                mean_intensity = self.intensityproperties[c]['mean']
                std_intensity = self.intensityproperties[c]['sd']
                lower_bound = self.intensityproperties[c]['percentile_00_5']
                upper_bound = self.intensityproperties[c]['percentile_99_5']
                data[c] = np.clip(data[c], lower_bound, upper_bound)
                data[c] = (data[c] - mean_intensity) / std_intensity
                if use_nonzero_mask[c]:
                    data[c][seg[-1] < 0] = 0
            elif scheme == "CT2":
                # clip to lb and ub from train data foreground, use mn and sd form each case for normalization
                assert self.intensityproperties is not None, "ERROR: if there is a CT then we need intensity properties"
                lower_bound = self.intensityproperties[c]['percentile_00_5']
                upper_bound = self.intensityproperties[c]['percentile_99_5']
                mask = (data[c] > lower_bound) & (data[c] < upper_bound)
                data[c] = np.clip(data[c], lower_bound, upper_bound)
                mn = data[c][mask].mean()
                sd = data[c][mask].std()
                data[c] = (data[c] - mn) / sd
                if use_nonzero_mask[c]:
                    data[c][seg[-1] < 0] = 0
            else:
                if use_nonzero_mask[c]:
                    mask = seg[-1] >= 0
                else:
                    mask = np.ones(seg.shape[1:], dtype=bool)
                data[c][mask] = (data[c][mask] - data[c][mask].mean()) / (data[c][mask].std() + 1e-8)
                data[c][mask == 0] = 0
        print("normalization done")
        return data, seg, properties


class PreprocessorFor2D_noNormalization(GenericPreprocessor):
    def resample_and_normalize(self, data, target_spacing, properties, seg=None, force_separate_z=None):
        original_spacing_transposed = np.array(properties["original_spacing"])[self.transpose_forward]
        before = {
            'spacing': properties["original_spacing"],
            'spacing_transposed': original_spacing_transposed,
            'data.shape (data is transposed)': data.shape
        }
        target_spacing[0] = original_spacing_transposed[0]
        data, seg = resample_patient(data, seg, np.array(original_spacing_transposed), target_spacing, 3, 1,
                                     force_separate_z=force_separate_z, order_z_data=0, order_z_seg=0,
                                     separate_z_anisotropy_threshold=self.resample_separate_z_anisotropy_threshold)
        after = {
            'spacing': target_spacing,
            'data.shape (data is resampled)': data.shape
        }
        print("before:", before, "\nafter: ", after, "\n")

        if seg is not None:  # hippocampus 243 has one voxel with -2 as label. wtf?
            seg[seg < -1] = 0

        properties["size_after_resampling"] = data[0].shape
        properties["spacing_after_resampling"] = target_spacing
        use_nonzero_mask = self.use_nonzero_mask

        assert len(self.normalization_scheme_per_modality) == len(data), "self.normalization_scheme_per_modality " \
                                                                         "must have as many entries as data has " \
                                                                         "modalities"
        assert len(self.use_nonzero_mask) == len(data), "self.use_nonzero_mask must have as many entries as data" \
                                                        " has modalities"
        return data, seg, properties<|MERGE_RESOLUTION|>--- conflicted
+++ resolved
@@ -337,11 +337,8 @@
                 class_locs[c] = []
                 continue
             target_num_samples = min(num_samples, len(all_locs))
-<<<<<<< HEAD
             target_num_samples = max(target_num_samples, int(np.ceil(len(all_locs) * min_percent_coverage)))
-=======
-            target_num_samples = max(target_num_samples, len(all_locs) * min_percent_coverage)
->>>>>>> a94486e5
+
             selected = all_locs[rndst.choice(len(all_locs), target_num_samples, replace=False)]
             class_locs[c] = selected
             print(c, target_num_samples)
